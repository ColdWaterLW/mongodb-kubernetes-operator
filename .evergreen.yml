ignore:
  - "*.md"

functions:
  clone:
    - command: subprocess.exec
      type: setup
      params:
        command: "mkdir -p mongodb-kubernetes-operator"
    - command: git.get_project
      type: setup
      params:
        directory: mongodb-kubernetes-operator

  go_test:
    - command: subprocess.exec
      type: test
      params:
        include_expansions_in_env:
          - version_id
        working_dir: mongodb-kubernetes-operator
        binary: scripts/ci/run_unit_tests.sh

  setup_operator_sdk:
    - command: subprocess.exec
      type: setup
      params:
        working_dir: mongodb-kubernetes-operator/scripts/ci
        command: go run download.go
        env:
          URL: https://github.com/operator-framework/operator-sdk/releases/download/v0.15.1/operator-sdk-v0.15.1-x86_64-linux-gnu
          FILENAME: operator-sdk
          DIR: ${workdir}/bin

  setup_kubernetes_environment:
    - command: subprocess.exec
      type: setup
      params:
        working_dir: mongodb-kubernetes-operator/scripts/ci
        command: go run download.go
        env:
          URL: https://storage.googleapis.com/kubernetes-release/release/v1.15.4/bin/linux/amd64/kubectl
          FILENAME: kubectl
          DIR: ${workdir}/bin

    - command: subprocess.exec
      type: setup
      params:
        working_dir: mongodb-kubernetes-operator/scripts/ci
        command: go run download.go
        env:
          URL: https://github.com/kubernetes-sigs/kind/releases/download/v0.7.0/kind-linux-amd64
          FILENAME: kind
          DIR: ${workdir}/bin

    - command: subprocess.exec
      type: setup
      params:
        add_to_path:
          - ${workdir}/bin
        working_dir: mongodb-kubernetes-operator
        binary: scripts/ci/create_kind_cluster.sh
        env:
          KUBECONFIG: ${workdir}/kube_config

  run_e2e_test:
    - command: subprocess.exec
      type: test
      params:
        add_to_path:
          - ${workdir}/bin
        working_dir: mongodb-kubernetes-operator
        include_expansions_in_env:
          - version_id
          - test
        binary: scripts/ci/run_test.sh
        env:
          KUBECONFIG: ${workdir}/kube_config

  build_and_push_image:
    - command: subprocess.exec
      type: setup
      params:
        include_expansions_in_env:
          - version_id
          - quay_user_name
          - quay_password
          - image
          - dockerfile
        working_dir: mongodb-kubernetes-operator
        binary: scripts/ci/build_and_push_image.sh

tasks:
  - name: build_operator_image
    priority: 60
    exec_timeout_secs: 600
<<<<<<< HEAD
    commands:
      - func: clone
      - func: build_and_push_image
        vars:
          dockerfile: docker/Dockerfile.operator
          image: quay.io/mongodb/community-operator-dev:${version_id}

  - name: build_e2e_image
    priority: 60
    exec_timeout_secs: 600
    commands:
      - func: clone
      - func: build_and_push_image
        vars:
          dockerfile: docker/Dockerfile.e2e
          image: quay.io/mongodb/community-operator-e2e:${version_id}

  - name: unit_tests
=======
>>>>>>> cc7821b8
    commands:
      - func: clone
      - func: build_and_push_image
        vars:
          dockerfile: docker/Dockerfile.operator
          image: quay.io/mongodb/community-operator-dev:${version_id}

<<<<<<< HEAD
  - name: e2e_test_replica_set
=======
  - name: build_e2e_image
    priority: 60
    exec_timeout_secs: 600
>>>>>>> cc7821b8
    commands:
      - func: clone
      - func: setup_kubernetes_environment
      - func: run_e2e_test
        vars:
<<<<<<< HEAD
          test: replica_set

  - name: e2e_test_replica_set_readiness_probe
=======
          dockerfile: docker/Dockerfile.e2e
          image: quay.io/mongodb/community-operator-e2e:${version_id}

  - name: unit_tests
    commands:
      - func: clone
      - func: go_test

  - name: e2e_test_replica_set
>>>>>>> cc7821b8
    commands:
      - func: clone
      - func: setup_kubernetes_environment
      - func: run_e2e_test
        vars:
<<<<<<< HEAD
          test: replica_set_readiness_probe

  - name: e2e_test_replica_set_scale
=======
          test: replica_set

  - name: e2e_test_replica_set_readiness_probe
>>>>>>> cc7821b8
    commands:
      - func: clone
      - func: setup_kubernetes_environment
      - func: run_e2e_test
        vars:
<<<<<<< HEAD
          test: replica_set_scale
=======
          test: replica_set_readiness_probe

>>>>>>> cc7821b8

buildvariants:
  - name: go_unit_tests
    display_name: go_unit_tests
    run_on:
      - ubuntu1604-build
    tasks:
      - name: unit_tests

  - name: e2e_tests
    display_name: e2e_tests
    run_on:
      - ubuntu1604-build
    depends_on:
      - name: build_operator_image
        variant: init_test_run
      - name: build_e2e_image
        variant: init_test_run
    tasks:
      - name: e2e_test_replica_set
      - name: e2e_test_replica_set_readiness_probe
<<<<<<< HEAD
      - name: e2e_test_replica_set_scale
=======
>>>>>>> cc7821b8

  - name: init_test_run
    display_name: init_test_run
    run_on:
      - ubuntu1604-build
    tasks:
      - name: build_operator_image
      - name: build_e2e_image<|MERGE_RESOLUTION|>--- conflicted
+++ resolved
@@ -94,7 +94,6 @@
   - name: build_operator_image
     priority: 60
     exec_timeout_secs: 600
-<<<<<<< HEAD
     commands:
       - func: clone
       - func: build_and_push_image
@@ -113,8 +112,6 @@
           image: quay.io/mongodb/community-operator-e2e:${version_id}
 
   - name: unit_tests
-=======
->>>>>>> cc7821b8
     commands:
       - func: clone
       - func: build_and_push_image
@@ -122,58 +119,29 @@
           dockerfile: docker/Dockerfile.operator
           image: quay.io/mongodb/community-operator-dev:${version_id}
 
-<<<<<<< HEAD
   - name: e2e_test_replica_set
-=======
-  - name: build_e2e_image
-    priority: 60
-    exec_timeout_secs: 600
->>>>>>> cc7821b8
     commands:
       - func: clone
       - func: setup_kubernetes_environment
       - func: run_e2e_test
         vars:
-<<<<<<< HEAD
           test: replica_set
 
   - name: e2e_test_replica_set_readiness_probe
-=======
-          dockerfile: docker/Dockerfile.e2e
-          image: quay.io/mongodb/community-operator-e2e:${version_id}
-
-  - name: unit_tests
-    commands:
-      - func: clone
-      - func: go_test
-
-  - name: e2e_test_replica_set
->>>>>>> cc7821b8
     commands:
       - func: clone
       - func: setup_kubernetes_environment
       - func: run_e2e_test
         vars:
-<<<<<<< HEAD
           test: replica_set_readiness_probe
 
   - name: e2e_test_replica_set_scale
-=======
-          test: replica_set
-
-  - name: e2e_test_replica_set_readiness_probe
->>>>>>> cc7821b8
     commands:
       - func: clone
       - func: setup_kubernetes_environment
       - func: run_e2e_test
         vars:
-<<<<<<< HEAD
           test: replica_set_scale
-=======
-          test: replica_set_readiness_probe
-
->>>>>>> cc7821b8
 
 buildvariants:
   - name: go_unit_tests
@@ -195,10 +163,7 @@
     tasks:
       - name: e2e_test_replica_set
       - name: e2e_test_replica_set_readiness_probe
-<<<<<<< HEAD
       - name: e2e_test_replica_set_scale
-=======
->>>>>>> cc7821b8
 
   - name: init_test_run
     display_name: init_test_run
