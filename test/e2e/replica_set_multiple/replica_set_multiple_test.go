package replica_set_multiple

import (
	"testing"
	"time"

	"github.com/mongodb/mongodb-kubernetes-operator/test/e2e/util/mongotester"

	mdbv1 "github.com/mongodb/mongodb-kubernetes-operator/pkg/apis/mongodb/v1"
	e2eutil "github.com/mongodb/mongodb-kubernetes-operator/test/e2e"
	"github.com/mongodb/mongodb-kubernetes-operator/test/e2e/mongodbtests"
	setup "github.com/mongodb/mongodb-kubernetes-operator/test/e2e/setup"
	f "github.com/operator-framework/operator-sdk/pkg/test"
)

func TestMain(m *testing.M) {
	f.MainEntry(m)
}

// TestReplicaSet creates two MongoDB resources that are handled by the Operator at the
// same time. One of them is scaled to 5 and then back to 3
func TestReplicaSet(t *testing.T) {

	ctx, shouldCleanup := setup.InitTest(t)

	if shouldCleanup {
		defer ctx.Cleanup()
	}

	mdb0, user0 := e2eutil.NewTestMongoDB("mdb0")
	mdb1, user1 := e2eutil.NewTestMongoDB("mdb1")

	_, err := setup.GeneratePasswordForUser(user0, ctx)
	if err != nil {
		t.Fatal(err)
	}

	_, err = setup.GeneratePasswordForUser(user1, ctx)
	if err != nil {
		t.Fatal(err)
	}

	tester0, err := mongotester.FromResource(t, mdb0)
	if err != nil {
		t.Fatal(err)
	}
	tester1, err := mongotester.FromResource(t, mdb1)
	if err != nil {
		t.Fatal(err)
	}

	t.Run("Create MongoDB Resource mdb0", mongodbtests.CreateMongoDBResource(&mdb0, ctx))
	t.Run("Create MongoDB Resource mdb1", mongodbtests.CreateMongoDBResource(&mdb1, ctx))

	t.Run("mdb0: Basic tests", mongodbtests.BasicFunctionality(&mdb0))
	t.Run("mdb1: Basic tests", mongodbtests.BasicFunctionality(&mdb1))

	t.Run("mdb0: Test Basic Connectivity", tester0.ConnectivitySucceeds())
	t.Run("mdb1: Test Basic Connectivity", tester1.ConnectivitySucceeds())

	t.Run("mdb0: AutomationConfig has the correct version", mongodbtests.AutomationConfigVersionHasTheExpectedVersion(&mdb0, 1))
	t.Run("mdb1: AutomationConfig has the correct version", mongodbtests.AutomationConfigVersionHasTheExpectedVersion(&mdb1, 1))

	t.Run("mdb0: Ensure Authentication", tester0.EnsureAuthenticationIsConfigured(3))
	t.Run("mdb1: Ensure Authentication", tester1.EnsureAuthenticationIsConfigured(3))

	t.Run("MongoDB is reachable while being scaled up", func(t *testing.T) {
		defer tester0.StartBackgroundConnectivityTest(t, time.Second*10)()
		t.Run("Scale MongoDB Resource Up", mongodbtests.Scale(&mdb0, 5))
		t.Run("Stateful Set Scaled Up Correctly", mongodbtests.StatefulSetIsReady(&mdb0))
		t.Run("MongoDB Reaches Running Phase", mongodbtests.MongoDBReachesRunningPhase(&mdb0))
		t.Run("AutomationConfig's version has been increased", mongodbtests.AutomationConfigVersionHasTheExpectedVersion(&mdb0, 2))
		t.Run("Test Status Was Updated", mongodbtests.Status(&mdb0,
			mdbv1.MongoDBStatus{
				MongoURI: mdb0.MongoURI(),
				Phase:    mdbv1.Running,
<<<<<<< HEAD
				Members:  3,
=======
				Members:  5,
>>>>>>> 7da4f08e
			}))
		t.Run("Scale MongoDB Resource Down", mongodbtests.Scale(&mdb0, 3))
		t.Run("Stateful Set Scaled Down Correctly", mongodbtests.StatefulSetIsReady(&mdb0))
		t.Run("MongoDB Reaches Running Phase", mongodbtests.MongoDBReachesRunningPhase(&mdb0))
		t.Run("AutomationConfig's version has been increased", mongodbtests.AutomationConfigVersionHasTheExpectedVersion(&mdb0, 3))
		t.Run("Test Status Was Updated", mongodbtests.Status(&mdb0,
			mdbv1.MongoDBStatus{
				MongoURI: mdb0.MongoURI(),
				Phase:    mdbv1.Running,
				Members:  3,
			}))

	})

	// One last check that mdb1 was not altered.
	t.Run("mdb1: Test Basic Connectivity", tester1.ConnectivitySucceeds())
}<|MERGE_RESOLUTION|>--- conflicted
+++ resolved
@@ -74,11 +74,7 @@
 			mdbv1.MongoDBStatus{
 				MongoURI: mdb0.MongoURI(),
 				Phase:    mdbv1.Running,
-<<<<<<< HEAD
-				Members:  3,
-=======
 				Members:  5,
->>>>>>> 7da4f08e
 			}))
 		t.Run("Scale MongoDB Resource Down", mongodbtests.Scale(&mdb0, 3))
 		t.Run("Stateful Set Scaled Down Correctly", mongodbtests.StatefulSetIsReady(&mdb0))
