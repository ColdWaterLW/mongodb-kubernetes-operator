package mongodbtests

import (
	"context"
	"encoding/json"
	"fmt"
	"reflect"
	"testing"
	"time"

	"k8s.io/apimachinery/pkg/types"

	"k8s.io/apimachinery/pkg/util/wait"

	mdbv1 "github.com/mongodb/mongodb-kubernetes-operator/pkg/apis/mongodb/v1"
	"github.com/mongodb/mongodb-kubernetes-operator/pkg/automationconfig"
	"github.com/mongodb/mongodb-kubernetes-operator/pkg/controller/mongodb"
	e2eutil "github.com/mongodb/mongodb-kubernetes-operator/test/e2e"
	f "github.com/operator-framework/operator-sdk/pkg/test"
	"github.com/stretchr/testify/assert"
	"go.mongodb.org/mongo-driver/bson"
	"go.mongodb.org/mongo-driver/bson/primitive"
	"go.mongodb.org/mongo-driver/mongo"
	"go.mongodb.org/mongo-driver/mongo/options"
	appsv1 "k8s.io/api/apps/v1"
	corev1 "k8s.io/api/core/v1"
	metav1 "k8s.io/apimachinery/pkg/apis/meta/v1"
	"k8s.io/apimachinery/pkg/runtime/schema"
)

// StatefulSetIsReady ensures that the underlying stateful set
// reaches the running state
func StatefulSetIsReady(mdb *mdbv1.MongoDB) func(t *testing.T) {
	return func(t *testing.T) {
		err := e2eutil.WaitForStatefulSetToBeReady(t, mdb, time.Second*15, time.Minute*5)
		if err != nil {
			t.Fatal(err)
		}
		t.Logf("StatefulSet %s/%s is ready!", mdb.Namespace, mdb.Name)
	}
}

func StatefulSetHasOwnerReference(mdb *mdbv1.MongoDB, expectedOwnerReference metav1.OwnerReference) func(t *testing.T) {
	return func(t *testing.T) {
		sts := appsv1.StatefulSet{}
		err := f.Global.Client.Get(context.TODO(), types.NamespacedName{Name: mdb.Name, Namespace: f.Global.OperatorNamespace}, &sts)
		if err != nil {
			t.Fatal(err)
		}
		ownerReferences := sts.GetOwnerReferences()

		assert.Len(t, ownerReferences, 1, "StatefulSet doesn't have OwnerReferences")

		assert.Equal(t, expectedOwnerReference.APIVersion, ownerReferences[0].APIVersion)
		assert.Equal(t, "MongoDB", ownerReferences[0].Kind)
		assert.Equal(t, expectedOwnerReference.Name, ownerReferences[0].Name)
		assert.Equal(t, expectedOwnerReference.UID, ownerReferences[0].UID)

		t.Logf("StatefulSet %s/%s has the correct OwnerReference!", mdb.Namespace, mdb.Name)
	}
}

// StatefulSetHasUpdateStrategy verifies that the StatefulSet holding this MongoDB
// resource has the correct Update Strategy
func StatefulSetHasUpdateStrategy(mdb *mdbv1.MongoDB, strategy appsv1.StatefulSetUpdateStrategyType) func(t *testing.T) {
	return func(t *testing.T) {
		err := e2eutil.WaitForStatefulSetToHaveUpdateStrategy(t, mdb, strategy, time.Second*15, time.Minute*5)
		if err != nil {
			t.Fatal(err)
		}
		t.Logf("StatefulSet %s/%s is ready!", mdb.Namespace, mdb.Name)
	}
}

// MongoDBReachesRunningPhase ensure the MongoDB resource reaches the Running phase
func MongoDBReachesRunningPhase(mdb *mdbv1.MongoDB) func(t *testing.T) {
	return func(t *testing.T) {
		err := e2eutil.WaitForMongoDBToReachPhase(t, mdb, mdbv1.Running, time.Second*15, time.Minute*5)
		if err != nil {
			t.Fatal(err)
		}
		t.Logf("MongoDB %s/%s is Running!", mdb.Namespace, mdb.Name)
	}
}

func AutomationConfigConfigMapExists(mdb *mdbv1.MongoDB) func(t *testing.T) {
	return func(t *testing.T) {
		cm, err := e2eutil.WaitForConfigMapToExist(mdb.ConfigMapName(), time.Second*5, time.Minute*1)
		assert.NoError(t, err)

		t.Logf("ConfigMap %s/%s was successfully created", mdb.ConfigMapName(), mdb.Namespace)
		assert.Contains(t, cm.Data, mongodb.AutomationConfigKey)

		t.Log("The ConfigMap contained the automation config")
	}
}

func AutomationConfigVersionHasTheExpectedVersion(mdb *mdbv1.MongoDB, expectedVersion int) func(t *testing.T) {
	return func(t *testing.T) {
		currentCm := corev1.ConfigMap{}
		currentAc := automationconfig.AutomationConfig{}
		err := f.Global.Client.Get(context.TODO(), types.NamespacedName{Name: mdb.ConfigMapName(), Namespace: mdb.Namespace}, &currentCm)
		assert.NoError(t, err)
		err = json.Unmarshal([]byte(currentCm.Data[mongodb.AutomationConfigKey]), &currentAc)
		assert.NoError(t, err)
		assert.Equal(t, expectedVersion, currentAc.Version)
	}
}

// HasFeatureCompatibilityVersion verifies that the FeatureCompatibilityVersion is
// set to `version`. The FCV parameter is not signaled as a non Running state, for
// this reason, this function checks the value of the parameter many times, based
// on the value of `tries`.
func HasFeatureCompatibilityVersion(mdb *mdbv1.MongoDB, username, password, fcv string, tries int) func(t *testing.T) {
	return func(t *testing.T) {
		ctx, cancel := context.WithTimeout(context.Background(), 10*time.Minute)
		defer cancel()
		mongoClient, err := mongo.Connect(ctx, options.Client().ApplyURI(mdb.SCRAMMongoURI(username, password)))
		assert.NoError(t, err)

		database := mongoClient.Database("admin")
		assert.NotNil(t, database)

		runCommand := bson.D{
			primitive.E{Key: "getParameter", Value: 1},
			primitive.E{Key: "featureCompatibilityVersion", Value: 1},
		}
		found := false
		for !found && tries > 0 {
			<-time.After(10 * time.Second)
			var result bson.M
			if err = database.RunCommand(ctx, runCommand).Decode(&result); err != nil {
				continue
			}
			expected := primitive.M{"version": fcv}
			if reflect.DeepEqual(expected, result["featureCompatibilityVersion"]) {
				found = true
			}

			tries--
		}

		assert.True(t, found)
	}
}

// CreateMongoDBResource creates the MongoDB resource
func CreateMongoDBResource(mdb *mdbv1.MongoDB, ctx *f.Context) func(*testing.T) {
	return func(t *testing.T) {
		if err := f.Global.Client.Create(context.TODO(), mdb, &f.CleanupOptions{TestContext: ctx}); err != nil {
			t.Fatal(err)
		}
		t.Logf("Created MongoDB resource %s/%s", mdb.Name, mdb.Namespace)
	}
}

func BasicFunctionality(mdb *mdbv1.MongoDB, username, password string) func(*testing.T) {
	return func(t *testing.T) {
		t.Run("Config Map Was Correctly Created", AutomationConfigConfigMapExists(mdb))
		t.Run("Stateful Set Reaches Ready State", StatefulSetIsReady(mdb))
		t.Run("MongoDB Reaches Running Phase", MongoDBReachesRunningPhase(mdb))
		t.Run("Stateful Set has OwnerReference", StatefulSetHasOwnerReference(mdb,
			*metav1.NewControllerRef(mdb, schema.GroupVersionKind{
				Group:   mdbv1.SchemeGroupVersion.Group,
				Version: mdbv1.SchemeGroupVersion.Version,
				Kind:    mdb.Kind,
			})))
<<<<<<< HEAD
		t.Run("Test Basic Connectivity", BasicConnectivity(mdb, username, password))
=======
>>>>>>> 658585c3
		t.Run("Test Status Was Updated", Status(mdb,
			mdbv1.MongoDBStatus{
				MongoURI: mdb.MongoURI(),
				Phase:    mdbv1.Running,
			}))
	}
}

// DeletePod will delete a pod that belongs to this MongoDB resource's StatefulSet
func DeletePod(mdb *mdbv1.MongoDB, podNum int) func(*testing.T) {
	return func(t *testing.T) {
		pod := corev1.Pod{
			ObjectMeta: metav1.ObjectMeta{
				Name:      fmt.Sprintf("%s-%d", mdb.Name, podNum),
				Namespace: mdb.Namespace,
			},
		}
		if err := f.Global.Client.Delete(context.TODO(), &pod); err != nil {
			t.Fatal(err)
		}

		t.Logf("pod %s/%s deleted", pod.ObjectMeta.Namespace, pod.ObjectMeta.Name)
	}
}

// Connectivity returns a test function which performs
// a basic MongoDB connectivity test
<<<<<<< HEAD
func BasicConnectivity(mdb *mdbv1.MongoDB, username, password string) func(t *testing.T) {
	return func(t *testing.T) {
		if err := Connect(mdb, username, password); err != nil {
=======
func Connectivity(mdb *mdbv1.MongoDB) func(t *testing.T) {
	return func(t *testing.T) {
		if err := Connect(mdb, options.Client()); err != nil {
>>>>>>> 658585c3
			t.Fatal(fmt.Sprintf("Error connecting to MongoDB deployment: %+v", err))
		}
	}
}

// Status compares the given status to the actual status of the MongoDB resource
func Status(mdb *mdbv1.MongoDB, expectedStatus mdbv1.MongoDBStatus) func(t *testing.T) {
	return func(t *testing.T) {
		if err := f.Global.Client.Get(context.TODO(), types.NamespacedName{Name: mdb.Name, Namespace: mdb.Namespace}, mdb); err != nil {
			t.Fatal(fmt.Errorf("error getting MongoDB resource: %+v", err))
		}
		assert.Equal(t, expectedStatus, mdb.Status)
	}
}

// Scale update the MongoDB with a new number of members and updates the resource
func Scale(mdb *mdbv1.MongoDB, newMembers int) func(*testing.T) {
	return func(t *testing.T) {
		t.Logf("Scaling Mongodb %s, to %d members", mdb.Name, newMembers)
		err := e2eutil.UpdateMongoDBResource(mdb, func(db *mdbv1.MongoDB) {
			db.Spec.Members = newMembers
		})
		if err != nil {
			t.Fatal(err)
		}
	}
}

func ChangeVersion(mdb *mdbv1.MongoDB, newVersion string) func(*testing.T) {
	return func(t *testing.T) {
		t.Logf("Changing versions from: %s to %s", mdb.Spec.Version, newVersion)
		err := e2eutil.UpdateMongoDBResource(mdb, func(db *mdbv1.MongoDB) {
			db.Spec.Version = newVersion
		})
		if err != nil {
			t.Fatal(err)
		}
	}
}

// Connect performs a connectivity check by initializing a mongo client
<<<<<<< HEAD
// and inserting a document into the MongoDB resource
func Connect(mdb *mdbv1.MongoDB, username, password string) error {
	ctx, cancel := context.WithTimeout(context.Background(), 10*time.Minute)
	defer cancel()
	mongoClient, err := mongo.Connect(ctx, options.Client().ApplyURI(mdb.SCRAMMongoURI(username, password)))
=======
// and inserting a document into the MongoDB resource. Custom client
// options can be passed, for example to configure TLS.
func Connect(mdb *mdbv1.MongoDB, opts *options.ClientOptions) error {
	ctx, cancel := context.WithTimeout(context.Background(), 10*time.Minute)
	defer cancel()
	mongoClient, err := mongo.Connect(ctx, opts.ApplyURI(mdb.MongoURI()))
>>>>>>> 658585c3
	if err != nil {
		return err
	}

	return wait.Poll(time.Second*1, time.Second*30, func() (done bool, err error) {
		collection := mongoClient.Database("testing").Collection("numbers")
		_, err = collection.InsertOne(ctx, bson.M{"name": "pi", "value": 3.14159})
		if err != nil {
			return false, nil
		}
		return true, nil
	})
}

// IsReachableDuring periodically tests connectivity to the provided MongoDB resource
// during execution of the provided functions. This function can be used to ensure
// The MongoDB is up throughout the test.
<<<<<<< HEAD
func IsReachableDuring(mdb *mdbv1.MongoDB, interval time.Duration, username, password string, testFunc func()) func(*testing.T) {
=======
func IsReachableDuring(mdb *mdbv1.MongoDB, interval time.Duration, testFunc func()) func(*testing.T) {
	return IsReachableDuringWithConnection(mdb, interval, testFunc, func() error {
		return Connect(mdb, options.Client())
	})
}

func IsReachableDuringWithConnection(mdb *mdbv1.MongoDB, interval time.Duration, testFunc func(), connectFunc func() error) func(*testing.T) {
>>>>>>> 658585c3
	return func(t *testing.T) {
		ctx, cancel := context.WithCancel(context.Background()) // start a go routine which will periodically check basic MongoDB connectivity
		defer cancel()

		go func() { //nolint
<<<<<<< HEAD
			// once all the test functions have been executed, the go routine will be cancelled
=======
>>>>>>> 658585c3
			for {
				select {
				case <-ctx.Done():
					t.Log("context cancelled, no longer checking connectivity") //nolint
					return
				case <-time.After(interval):
<<<<<<< HEAD
					if err := Connect(mdb, username, password); err != nil {
=======
					if err := connectFunc(); err != nil {
>>>>>>> 658585c3
						t.Fatal(fmt.Sprintf("error reaching MongoDB deployment: %+v", err))
					} else {
						t.Logf("Successfully connected to %s", mdb.Name)
					}
				}
			}
		}()
		testFunc()
	}
}<|MERGE_RESOLUTION|>--- conflicted
+++ resolved
@@ -111,11 +111,11 @@
 // set to `version`. The FCV parameter is not signaled as a non Running state, for
 // this reason, this function checks the value of the parameter many times, based
 // on the value of `tries`.
-func HasFeatureCompatibilityVersion(mdb *mdbv1.MongoDB, username, password, fcv string, tries int) func(t *testing.T) {
+func HasFeatureCompatibilityVersion(mdb *mdbv1.MongoDB, fcv string, tries int) func(t *testing.T) {
 	return func(t *testing.T) {
 		ctx, cancel := context.WithTimeout(context.Background(), 10*time.Minute)
 		defer cancel()
-		mongoClient, err := mongo.Connect(ctx, options.Client().ApplyURI(mdb.SCRAMMongoURI(username, password)))
+		mongoClient, err := mongo.Connect(ctx, options.Client().ApplyURI(mdb.MongoURI()))
 		assert.NoError(t, err)
 
 		database := mongoClient.Database("admin")
@@ -154,7 +154,7 @@
 	}
 }
 
-func BasicFunctionality(mdb *mdbv1.MongoDB, username, password string) func(*testing.T) {
+func BasicFunctionality(mdb *mdbv1.MongoDB) func(*testing.T) {
 	return func(t *testing.T) {
 		t.Run("Config Map Was Correctly Created", AutomationConfigConfigMapExists(mdb))
 		t.Run("Stateful Set Reaches Ready State", StatefulSetIsReady(mdb))
@@ -165,10 +165,6 @@
 				Version: mdbv1.SchemeGroupVersion.Version,
 				Kind:    mdb.Kind,
 			})))
-<<<<<<< HEAD
-		t.Run("Test Basic Connectivity", BasicConnectivity(mdb, username, password))
-=======
->>>>>>> 658585c3
 		t.Run("Test Status Was Updated", Status(mdb,
 			mdbv1.MongoDBStatus{
 				MongoURI: mdb.MongoURI(),
@@ -196,15 +192,9 @@
 
 // Connectivity returns a test function which performs
 // a basic MongoDB connectivity test
-<<<<<<< HEAD
-func BasicConnectivity(mdb *mdbv1.MongoDB, username, password string) func(t *testing.T) {
-	return func(t *testing.T) {
-		if err := Connect(mdb, username, password); err != nil {
-=======
 func Connectivity(mdb *mdbv1.MongoDB) func(t *testing.T) {
 	return func(t *testing.T) {
 		if err := Connect(mdb, options.Client()); err != nil {
->>>>>>> 658585c3
 			t.Fatal(fmt.Sprintf("Error connecting to MongoDB deployment: %+v", err))
 		}
 	}
@@ -246,20 +236,12 @@
 }
 
 // Connect performs a connectivity check by initializing a mongo client
-<<<<<<< HEAD
-// and inserting a document into the MongoDB resource
-func Connect(mdb *mdbv1.MongoDB, username, password string) error {
-	ctx, cancel := context.WithTimeout(context.Background(), 10*time.Minute)
-	defer cancel()
-	mongoClient, err := mongo.Connect(ctx, options.Client().ApplyURI(mdb.SCRAMMongoURI(username, password)))
-=======
 // and inserting a document into the MongoDB resource. Custom client
 // options can be passed, for example to configure TLS.
 func Connect(mdb *mdbv1.MongoDB, opts *options.ClientOptions) error {
 	ctx, cancel := context.WithTimeout(context.Background(), 10*time.Minute)
 	defer cancel()
 	mongoClient, err := mongo.Connect(ctx, opts.ApplyURI(mdb.MongoURI()))
->>>>>>> 658585c3
 	if err != nil {
 		return err
 	}
@@ -277,9 +259,6 @@
 // IsReachableDuring periodically tests connectivity to the provided MongoDB resource
 // during execution of the provided functions. This function can be used to ensure
 // The MongoDB is up throughout the test.
-<<<<<<< HEAD
-func IsReachableDuring(mdb *mdbv1.MongoDB, interval time.Duration, username, password string, testFunc func()) func(*testing.T) {
-=======
 func IsReachableDuring(mdb *mdbv1.MongoDB, interval time.Duration, testFunc func()) func(*testing.T) {
 	return IsReachableDuringWithConnection(mdb, interval, testFunc, func() error {
 		return Connect(mdb, options.Client())
@@ -287,27 +266,19 @@
 }
 
 func IsReachableDuringWithConnection(mdb *mdbv1.MongoDB, interval time.Duration, testFunc func(), connectFunc func() error) func(*testing.T) {
->>>>>>> 658585c3
 	return func(t *testing.T) {
 		ctx, cancel := context.WithCancel(context.Background()) // start a go routine which will periodically check basic MongoDB connectivity
 		defer cancel()
 
+		// once all the test functions have been executed, the go routine will be cancelled
 		go func() { //nolint
-<<<<<<< HEAD
-			// once all the test functions have been executed, the go routine will be cancelled
-=======
->>>>>>> 658585c3
 			for {
 				select {
 				case <-ctx.Done():
 					t.Log("context cancelled, no longer checking connectivity") //nolint
 					return
 				case <-time.After(interval):
-<<<<<<< HEAD
-					if err := Connect(mdb, username, password); err != nil {
-=======
 					if err := connectFunc(); err != nil {
->>>>>>> 658585c3
 						t.Fatal(fmt.Sprintf("error reaching MongoDB deployment: %+v", err))
 					} else {
 						t.Logf("Successfully connected to %s", mdb.Name)
