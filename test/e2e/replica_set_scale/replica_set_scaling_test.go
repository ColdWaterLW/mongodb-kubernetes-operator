package replica_set_readiness_probe

import (
	"testing"
	"time"

	mdbv1 "github.com/mongodb/mongodb-kubernetes-operator/pkg/apis/mongodb/v1"
	e2eutil "github.com/mongodb/mongodb-kubernetes-operator/test/e2e"
	"github.com/mongodb/mongodb-kubernetes-operator/test/e2e/mongodbtests"
	setup "github.com/mongodb/mongodb-kubernetes-operator/test/e2e/setup"
	"github.com/mongodb/mongodb-kubernetes-operator/test/e2e/util/mongotester"
	f "github.com/operator-framework/operator-sdk/pkg/test"
)

func TestMain(m *testing.M) {
	f.MainEntry(m)
}

func TestReplicaSetScale(t *testing.T) {

	ctx, shouldCleanup := setup.InitTest(t)

	if shouldCleanup {
		defer ctx.Cleanup()
	}

	mdb, user := e2eutil.NewTestMongoDB("mdb0")
	mdb.Spec.Version = "4.0.6" // TOOD: Scaling will currently not work with MongoDB 4.4

	_, err := setup.GeneratePasswordForUser(user, ctx)
	if err != nil {
		t.Fatal(err)
	}

	tester, err := mongotester.FromResource(t, mdb)
	if err != nil {
		t.Fatal(err)
	}

	t.Run("Create MongoDB Resource", mongodbtests.CreateMongoDBResource(&mdb, ctx))
	t.Run("Basic tests", mongodbtests.BasicFunctionality(&mdb))
	t.Run("Test Basic Connectivity", tester.ConnectivitySucceeds())
	t.Run("Ensure Authentication", tester.EnsureAuthenticationIsConfigured(3))
	t.Run("AutomationConfig has the correct version", mongodbtests.AutomationConfigVersionHasTheExpectedVersion(&mdb, 1))
	t.Run("MongoDB is reachable", func(t *testing.T) {
		defer tester.StartBackgroundConnectivityTest(t, time.Second*10)()
		t.Run("Scale MongoDB Resource Up", mongodbtests.Scale(&mdb, 5))
		t.Run("Stateful Set Scaled Up Correctly", mongodbtests.StatefulSetIsReady(&mdb))
		t.Run("MongoDB Reaches Running Phase", mongodbtests.MongoDBReachesRunningPhase(&mdb))
		t.Run("AutomationConfig's version has been increased", mongodbtests.AutomationConfigVersionHasTheExpectedVersion(&mdb, 2))
		t.Run("Test Status Was Updated", mongodbtests.Status(&mdb,
			mdbv1.MongoDBStatus{
				MongoURI: mdb.MongoURI(),
				Phase:    mdbv1.Running,
<<<<<<< HEAD
				Members:  3,
=======
				Members:  5,
>>>>>>> 7da4f08e
			}))
		t.Run("Scale MongoDB Resource Down", mongodbtests.Scale(&mdb, 3))
		t.Run("Stateful Set Scaled Down Correctly", mongodbtests.StatefulSetIsReady(&mdb))
		t.Run("MongoDB Reaches Running Phase", mongodbtests.MongoDBReachesRunningPhase(&mdb))
		t.Run("AutomationConfig's version has been increased", mongodbtests.AutomationConfigVersionHasTheExpectedVersion(&mdb, 3))
		t.Run("Test Status Was Updated", mongodbtests.Status(&mdb,
			mdbv1.MongoDBStatus{
				MongoURI: mdb.MongoURI(),
				Phase:    mdbv1.Running,
				Members:  3,
			}))
	})
}<|MERGE_RESOLUTION|>--- conflicted
+++ resolved
@@ -52,11 +52,7 @@
 			mdbv1.MongoDBStatus{
 				MongoURI: mdb.MongoURI(),
 				Phase:    mdbv1.Running,
-<<<<<<< HEAD
-				Members:  3,
-=======
 				Members:  5,
->>>>>>> 7da4f08e
 			}))
 		t.Run("Scale MongoDB Resource Down", mongodbtests.Scale(&mdb, 3))
 		t.Run("Stateful Set Scaled Down Correctly", mongodbtests.StatefulSetIsReady(&mdb))
