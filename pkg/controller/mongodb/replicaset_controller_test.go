package mongodb

import (
	"context"
	"fmt"
	"os"
	"reflect"
	"testing"
	"time"

	"github.com/stretchr/objx"

	k8sClient "sigs.k8s.io/controller-runtime/pkg/client"

	"github.com/mongodb/mongodb-kubernetes-operator/pkg/authentication/scram"
	"github.com/mongodb/mongodb-kubernetes-operator/pkg/kube/secret"

	"github.com/mongodb/mongodb-kubernetes-operator/pkg/kube/probes"

	"github.com/mongodb/mongodb-kubernetes-operator/pkg/automationconfig"

	mdbv1 "github.com/mongodb/mongodb-kubernetes-operator/pkg/apis/mongodb/v1"
	"github.com/mongodb/mongodb-kubernetes-operator/pkg/kube/client"
	"github.com/mongodb/mongodb-kubernetes-operator/pkg/kube/resourcerequirements"
	"github.com/stretchr/testify/assert"
	appsv1 "k8s.io/api/apps/v1"
	corev1 "k8s.io/api/core/v1"
	metav1 "k8s.io/apimachinery/pkg/apis/meta/v1"
	"k8s.io/apimachinery/pkg/types"
	"sigs.k8s.io/controller-runtime/pkg/reconcile"
)

func init() {
	os.Setenv("AGENT_IMAGE", "agent-image")
}

func newTestReplicaSet() mdbv1.MongoDB {
	return mdbv1.MongoDB{
		ObjectMeta: metav1.ObjectMeta{
			Name:        "my-rs",
			Namespace:   "my-ns",
			Annotations: map[string]string{},
		},
		Spec: mdbv1.MongoDBSpec{
			Members: 3,
			Version: "4.2.2",
		},
	}
}

func newScramReplicaSet(users ...mdbv1.MongoDBUser) mdbv1.MongoDB {
	return mdbv1.MongoDB{
		ObjectMeta: metav1.ObjectMeta{
			Name:        "my-rs",
			Namespace:   "my-ns",
			Annotations: map[string]string{},
		},
		Spec: mdbv1.MongoDBSpec{
			Users:   users,
			Members: 3,
			Version: "4.2.2",
			Security: mdbv1.Security{
				Authentication: mdbv1.Authentication{
					Modes: []mdbv1.AuthMode{"SCRAM"},
				},
			},
		},
	}
}

func newTestReplicaSetWithTLS() mdbv1.MongoDB {
	return mdbv1.MongoDB{
		ObjectMeta: metav1.ObjectMeta{
			Name:        "my-rs",
			Namespace:   "my-ns",
			Annotations: map[string]string{},
		},
		Spec: mdbv1.MongoDBSpec{
			Members: 3,
			Version: "4.2.2",
			Security: mdbv1.Security{
				TLS: mdbv1.TLS{
					Enabled: true,
					CaConfigMap: mdbv1.LocalObjectReference{
						Name: "caConfigMap",
					},
					CertificateKeySecret: mdbv1.LocalObjectReference{
						Name: "certificateKeySecret",
					},
				},
			},
		},
	}
}

func defaultUser() mdbv1.MongoDBUser {
	return mdbv1.MongoDBUser{
		Name: "scram-user",
		DB:   "admin",
		PasswordSecretRef: mdbv1.SecretKeyReference{
			Name: "scram-user-password",
			Key:  "password-1",
		},
		Roles: []mdbv1.Role{
			{
				Name: "clusterAdmin",
				DB:   "admin",
			},
			{
				Name: "userAdminAnyDatabase",
				DB:   "admin",
			},
		},
	}
}

func mockManifestProvider(version string) func() (automationconfig.VersionManifest, error) {
	return func() (automationconfig.VersionManifest, error) {
		return automationconfig.VersionManifest{
			Updated: 0,
			Versions: []automationconfig.MongoDbVersionConfig{
				{
					Name: version,
					Builds: []automationconfig.BuildConfig{{
						Platform:     "platform",
						Url:          "url",
						GitVersion:   "gitVersion",
						Architecture: "arch",
						Flavor:       "flavor",
						MinOsVersion: "0",
						MaxOsVersion: "10",
						Modules:      []string{},
					}},
				}},
		}, nil
	}
}

func TestKubernetesResources_AreCreated(t *testing.T) {
	// TODO: Create builder/yaml fixture of some type to construct MDB objects for unit tests
	mdb := newTestReplicaSet()

	mgr := client.NewManager(&mdb)
	r := newReconciler(mgr, mockManifestProvider(mdb.Spec.Version))

	res, err := r.Reconcile(reconcile.Request{NamespacedName: types.NamespacedName{Namespace: mdb.Namespace, Name: mdb.Name}})
	assertReconciliationSuccessful(t, res, err)

	s := corev1.Secret{}
	err = mgr.GetClient().Get(context.TODO(), types.NamespacedName{Name: mdb.AutomationConfigSecretName(), Namespace: mdb.Namespace}, &s)
	assert.NoError(t, err)
	assert.Equal(t, mdb.Namespace, s.Namespace)
	assert.Equal(t, mdb.AutomationConfigSecretName(), s.Name)
	assert.Contains(t, s.Data, AutomationConfigKey)
	assert.NotEmpty(t, s.Data[AutomationConfigKey])
}

func TestStatefulSet_IsCorrectlyConfigured(t *testing.T) {
	mdb := newTestReplicaSet()
	mgr := client.NewManager(&mdb)
	r := newReconciler(mgr, mockManifestProvider(mdb.Spec.Version))
	res, err := r.Reconcile(reconcile.Request{NamespacedName: types.NamespacedName{Namespace: mdb.Namespace, Name: mdb.Name}})
	assertReconciliationSuccessful(t, res, err)

	sts := appsv1.StatefulSet{}
	err = mgr.GetClient().Get(context.TODO(), types.NamespacedName{Name: mdb.Name, Namespace: mdb.Namespace}, &sts)
	assert.NoError(t, err)

	assert.Len(t, sts.Spec.Template.Spec.Containers, 2)

	agentContainer := sts.Spec.Template.Spec.Containers[0]
	assert.Equal(t, agentName, agentContainer.Name)
	assert.Equal(t, os.Getenv(agentImageEnv), agentContainer.Image)
	expectedProbe := probes.New(defaultReadiness())
	assert.True(t, reflect.DeepEqual(&expectedProbe, agentContainer.ReadinessProbe))

	mongodbContainer := sts.Spec.Template.Spec.Containers[1]
	assert.Equal(t, mongodbName, mongodbContainer.Name)
	assert.Equal(t, "mongo:4.2.2", mongodbContainer.Image)

	assert.Equal(t, resourcerequirements.Defaults(), agentContainer.Resources)

	acVolume, err := getVolumeByName(sts, "automation-config")
	assert.NoError(t, err)
	assert.NotNil(t, acVolume.Secret, "automation config should be stored in a secret!")
	assert.Nil(t, acVolume.ConfigMap, "automation config should be stored in a secret, not a config map!")

}

func getVolumeByName(sts appsv1.StatefulSet, volumeName string) (corev1.Volume, error) {
	for _, v := range sts.Spec.Template.Spec.Volumes {
		if v.Name == volumeName {
			return v, nil
		}
	}
	return corev1.Volume{}, fmt.Errorf("volume with name %s, not found", volumeName)
}

func TestChangingVersion_ResultsInRollingUpdateStrategyType(t *testing.T) {
	mdb := newTestReplicaSet()
	mgr := client.NewManager(&mdb)
	mgrClient := mgr.GetClient()
	r := newReconciler(mgr, mockManifestProvider(mdb.Spec.Version))
	res, err := r.Reconcile(reconcile.Request{NamespacedName: mdb.NamespacedName()})
	assertReconciliationSuccessful(t, res, err)

	// fetch updated resource after first reconciliation
	_ = mgrClient.Get(context.TODO(), mdb.NamespacedName(), &mdb)

	sts := appsv1.StatefulSet{}
	err = mgrClient.Get(context.TODO(), types.NamespacedName{Name: mdb.Name, Namespace: mdb.Namespace}, &sts)
	assert.NoError(t, err)
	assert.Equal(t, appsv1.RollingUpdateStatefulSetStrategyType, sts.Spec.UpdateStrategy.Type)

	mdbRef := &mdb
	mdbRef.Spec.Version = "4.2.3"

	_ = mgrClient.Update(context.TODO(), &mdb)

	// agents start the upgrade, they are not all ready
	sts.Status.UpdatedReplicas = 1
	sts.Status.ReadyReplicas = 2
	err = mgrClient.Update(context.TODO(), &sts)
	assert.NoError(t, err)
	_ = mgrClient.Get(context.TODO(), mdb.NamespacedName(), &sts)

	// the request is requeued as the agents are still doing the upgrade
	res, err = r.Reconcile(reconcile.Request{NamespacedName: types.NamespacedName{Namespace: mdb.Namespace, Name: mdb.Name}})
	assert.NoError(t, err)
	assert.Equal(t, res.RequeueAfter, time.Second*10)

	_ = mgrClient.Get(context.TODO(), mdb.NamespacedName(), &sts)
	assert.Equal(t, appsv1.OnDeleteStatefulSetStrategyType, sts.Spec.UpdateStrategy.Type)
	// upgrade is now complete
	sts.Status.UpdatedReplicas = 3
	sts.Status.ReadyReplicas = 3
	err = mgrClient.Update(context.TODO(), &sts)
	assert.NoError(t, err)

	// reconcilliation is successful
	res, err = r.Reconcile(reconcile.Request{NamespacedName: types.NamespacedName{Namespace: mdb.Namespace, Name: mdb.Name}})
	assertReconciliationSuccessful(t, res, err)

	sts = appsv1.StatefulSet{}
	err = mgrClient.Get(context.TODO(), types.NamespacedName{Name: mdb.Name, Namespace: mdb.Namespace}, &sts)
	assert.NoError(t, err)

	assert.Equal(t, appsv1.RollingUpdateStatefulSetStrategyType, sts.Spec.UpdateStrategy.Type,
		"The StatefulSet should have be re-configured to use RollingUpdates after it reached the ready state")
}

func TestBuildStatefulSet_ConfiguresUpdateStrategyCorrectly(t *testing.T) {
	t.Run("On No Version Change, Same Version", func(t *testing.T) {
		mdb := newTestReplicaSet()
		mdb.Spec.Version = "4.0.0"
		mdb.Annotations[lastVersionAnnotationKey] = "4.0.0"
		sts, err := buildStatefulSet(mdb)
		assert.NoError(t, err)
		assert.Equal(t, appsv1.RollingUpdateStatefulSetStrategyType, sts.Spec.UpdateStrategy.Type)
	})
	t.Run("On No Version Change, First Version", func(t *testing.T) {
		mdb := newTestReplicaSet()
		mdb.Spec.Version = "4.0.0"
		delete(mdb.Annotations, lastVersionAnnotationKey)
		sts, err := buildStatefulSet(mdb)
		assert.NoError(t, err)
		assert.Equal(t, appsv1.RollingUpdateStatefulSetStrategyType, sts.Spec.UpdateStrategy.Type)
	})
	t.Run("On Version Change", func(t *testing.T) {
		mdb := newTestReplicaSet()
		mdb.Spec.Version = "4.0.0"
		mdb.Annotations[lastVersionAnnotationKey] = "4.2.0"
		sts, err := buildStatefulSet(mdb)
		assert.NoError(t, err)
		assert.Equal(t, appsv1.OnDeleteStatefulSetStrategyType, sts.Spec.UpdateStrategy.Type)
	})
}

func TestService_isCorrectlyCreatedAndUpdated(t *testing.T) {
	mdb := newTestReplicaSet()

	mgr := client.NewManager(&mdb)
	r := newReconciler(mgr, mockManifestProvider(mdb.Spec.Version))
	res, err := r.Reconcile(reconcile.Request{NamespacedName: types.NamespacedName{Namespace: mdb.Namespace, Name: mdb.Name}})
	assertReconciliationSuccessful(t, res, err)

	svc := corev1.Service{}
	err = mgr.GetClient().Get(context.TODO(), types.NamespacedName{Name: mdb.ServiceName(), Namespace: mdb.Namespace}, &svc)
	assert.NoError(t, err)
	assert.Equal(t, svc.Spec.Type, corev1.ServiceTypeClusterIP)
	assert.Equal(t, svc.Spec.Selector["app"], mdb.ServiceName())
	assert.Len(t, svc.Spec.Ports, 1)
	assert.Equal(t, svc.Spec.Ports[0], corev1.ServicePort{Port: 27017})

	res, err = r.Reconcile(reconcile.Request{NamespacedName: types.NamespacedName{Namespace: mdb.Namespace, Name: mdb.Name}})
	assertReconciliationSuccessful(t, res, err)
}

func TestAutomationConfig_versionIsBumpedOnChange(t *testing.T) {
	mdb := newTestReplicaSet()

	mgr := client.NewManager(&mdb)
	r := newReconciler(mgr, mockManifestProvider(mdb.Spec.Version))
	res, err := r.Reconcile(reconcile.Request{NamespacedName: types.NamespacedName{Namespace: mdb.Namespace, Name: mdb.Name}})
	assertReconciliationSuccessful(t, res, err)

	currentAc, err := getCurrentAutomationConfig(client.NewClient(mgr.GetClient()), mdb)
	assert.NoError(t, err)
	assert.Equal(t, 1, currentAc.Version)

	mdb.Spec.Members++
	makeStatefulSetReady(t, mgr.GetClient(), mdb)

	_ = mgr.GetClient().Update(context.TODO(), &mdb)
	res, err = r.Reconcile(reconcile.Request{NamespacedName: types.NamespacedName{Namespace: mdb.Namespace, Name: mdb.Name}})
	assertReconciliationSuccessful(t, res, err)

	currentAc, err = getCurrentAutomationConfig(client.NewClient(mgr.GetClient()), mdb)
	assert.NoError(t, err)
	assert.Equal(t, 2, currentAc.Version)
}

func TestAutomationConfig_versionIsNotBumpedWithNoChanges(t *testing.T) {
	mdb := newTestReplicaSet()

	mgr := client.NewManager(&mdb)
	r := newReconciler(mgr, mockManifestProvider(mdb.Spec.Version))
	res, err := r.Reconcile(reconcile.Request{NamespacedName: types.NamespacedName{Namespace: mdb.Namespace, Name: mdb.Name}})
	assertReconciliationSuccessful(t, res, err)

	currentAc, err := getCurrentAutomationConfig(client.NewClient(mgr.GetClient()), mdb)
	assert.NoError(t, err)
	assert.Equal(t, currentAc.Version, 1)

	res, err = r.Reconcile(reconcile.Request{NamespacedName: types.NamespacedName{Namespace: mdb.Namespace, Name: mdb.Name}})
	assertReconciliationSuccessful(t, res, err)

	currentAc, err = getCurrentAutomationConfig(client.NewClient(mgr.GetClient()), mdb)
	assert.NoError(t, err)
	assert.Equal(t, currentAc.Version, 1)
}

func TestAutomationConfig_CustomMongodConfig(t *testing.T) {
	mdb := newTestReplicaSet()

	mongodConfig := objx.New(map[string]interface{}{})
	mongodConfig.Set("net.port", 1000)
	mongodConfig.Set("storage.other", "value")
	mongodConfig.Set("arbitrary.config.path", "value")
	mdb.Spec.AdditionalMongodConfig.Object = mongodConfig

	mgr := client.NewManager(&mdb)
	r := newReconciler(mgr, mockManifestProvider(mdb.Spec.Version))
	res, err := r.Reconcile(reconcile.Request{NamespacedName: types.NamespacedName{Namespace: mdb.Namespace, Name: mdb.Name}})
	assertReconciliationSuccessful(t, res, err)

	currentAc, err := getCurrentAutomationConfig(client.NewClient(mgr.GetClient()), mdb)
	assert.NoError(t, err)

	for _, p := range currentAc.Processes {
		// Ensure port was overridden
		assert.Equal(t, float64(1000), p.Args26.Get("net.port").Data())

		// Ensure custom values were added
		assert.Equal(t, "value", p.Args26.Get("arbitrary.config.path").Data())
		assert.Equal(t, "value", p.Args26.Get("storage.other").Data())

		// Ensure default settings went unchanged
		assert.Equal(t, automationconfig.DefaultMongoDBDataDir, p.Args26.Get("storage.dbPath").Data())
		assert.Equal(t, mdb.Name, p.Args26.Get("replication.replSetName").Data())
	}
}

func TestExistingPasswordAndKeyfile_AreUsedWhenTheSecretExists(t *testing.T) {
	mdb := newScramReplicaSet()
	mgr := client.NewManager(&mdb)

	c := mgr.Client

<<<<<<< HEAD
	scramNsName := mdb.AgentScramCredentialsNamespacedName()
=======
	scramNsName := mdb.ScramCredentialsNamespacedName()
>>>>>>> 4d7cfb14
	err := secret.CreateOrUpdate(c,
		secret.Builder().
			SetName(scramNsName.Name).
			SetNamespace(scramNsName.Namespace).
			SetField(scram.AgentPasswordKey, "my-pass").
			SetField(scram.AgentKeyfileKey, "my-keyfile").
			Build(),
	)
	assert.NoError(t, err)

	r := newReconciler(mgr, mockManifestProvider(mdb.Spec.Version))
	res, err := r.Reconcile(reconcile.Request{NamespacedName: types.NamespacedName{Namespace: mdb.Namespace, Name: mdb.Name}})
	assertReconciliationSuccessful(t, res, err)

	currentAc, err := getCurrentAutomationConfig(c, mdb)
	assert.NoError(t, err)
	assert.NotEmpty(t, currentAc.Auth.KeyFileWindows)
	assert.False(t, currentAc.Auth.Disabled)

	assert.Equal(t, "my-keyfile", currentAc.Auth.Key)
	assert.NotEmpty(t, currentAc.Auth.KeyFileWindows)
	assert.Equal(t, "my-pass", currentAc.Auth.AutoPwd)

}

func TestScramIsConfigured(t *testing.T) {
	AssertReplicaSetIsConfiguredWithScram(t, newScramReplicaSet())
}

func TestScramIsConfiguredWhenNotSpecified(t *testing.T) {
	AssertReplicaSetIsConfiguredWithScram(t, newTestReplicaSet())
}

func AssertReplicaSetIsConfiguredWithScram(t *testing.T, mdb mdbv1.MongoDB) {
	mgr := client.NewManager(&mdb)
	r := newReconciler(mgr, mockManifestProvider(mdb.Spec.Version))
	res, err := r.Reconcile(reconcile.Request{NamespacedName: types.NamespacedName{Namespace: mdb.Namespace, Name: mdb.Name}})
	assertReconciliationSuccessful(t, res, err)

	currentAc, err := getCurrentAutomationConfig(client.NewClient(mgr.GetClient()), mdb)
	t.Run("Automation Config is configured with SCRAM", func(t *testing.T) {
		assert.NoError(t, err)
		assert.NotEmpty(t, currentAc.Auth.Key)
		assert.NotEmpty(t, currentAc.Auth.KeyFileWindows)
		assert.NotEmpty(t, currentAc.Auth.AutoPwd)
		assert.False(t, currentAc.Auth.Disabled)
	})
	t.Run("Secret with credentials was created", func(t *testing.T) {
		secretNsName := mdb.AgentScramCredentialsNamespacedName()
		s, err := mgr.Client.GetSecret(secretNsName)
		assert.NoError(t, err)
		assert.Equal(t, s.Data[scram.AgentKeyfileKey], []byte(currentAc.Auth.Key))
		assert.Equal(t, s.Data[scram.AgentPasswordKey], []byte(currentAc.Auth.AutoPwd))
	})
}

func TestReconcilliationFailsIfThereIsNoPassword(t *testing.T) {
	mdb := newScramReplicaSet(defaultUser())
	mgr := client.NewManager(&mdb)
	r := newReconciler(mgr, mockManifestProvider(mdb.Spec.Version))
	res, err := r.Reconcile(reconcile.Request{NamespacedName: types.NamespacedName{Namespace: mdb.Namespace, Name: mdb.Name}})
	assertReconciliationRetries(t, res, err)
}

func TestScramUsersAreAddedToAutomationConfig(t *testing.T) {
	mdb := newScramReplicaSet(defaultUser())
	mgr := client.NewManager(&mdb)

	// create the secret storing the user's password
	passwordSecret := secret.Builder().
		SetName(mdb.Spec.Users[0].PasswordSecretRef.Name).
		SetNamespace(mdb.Namespace).
		SetField("password-1", "my-password123!").
		Build()

	err := secret.CreateOrUpdate(mgr.Client, passwordSecret)
	assert.NoError(t, err)

	r := newReconciler(mgr, mockManifestProvider(mdb.Spec.Version))
	res, err := r.Reconcile(reconcile.Request{NamespacedName: types.NamespacedName{Namespace: mdb.Namespace, Name: mdb.Name}})
	assertReconciliationSuccessful(t, res, err)

	ac, err := getCurrentAutomationConfig(mgr.Client, mdb)
	assert.NoError(t, err)

	assert.Len(t, ac.Auth.Users, 1)
	createdUser := ac.Auth.Users[0]
	assert.NotNil(t, createdUser.ScramSha256Creds)
	assert.NotNil(t, createdUser.ScramSha1Creds)
	assert.Equal(t, "admin", createdUser.Database)
	assert.Equal(t, "scram-user", createdUser.Username)
	assert.Len(t, createdUser.Roles, 2)
	assert.Equal(t, createdUser.Roles[0].Role, "clusterAdmin")
	assert.Equal(t, createdUser.Roles[0].Database, "admin")
	assert.Equal(t, createdUser.Roles[1].Role, "userAdminAnyDatabase")
	assert.Equal(t, createdUser.Roles[1].Database, "admin")

}

func assertReconciliationSuccessful(t *testing.T, result reconcile.Result, err error) {
	assert.NoError(t, err)
	assert.Equal(t, false, result.Requeue)
	assert.Equal(t, time.Duration(0), result.RequeueAfter)
}

func assertReconciliationRetries(t *testing.T, result reconcile.Result, err error) {
	errorHappened := err != nil && !result.Requeue
	isExplicitlyRequeuing := result.Requeue || result.RequeueAfter > 0
	assert.True(t, errorHappened || isExplicitlyRequeuing)
}

// makeStatefulSetReady updates the StatefulSet corresponding to the
// provided MongoDB resource to mark it as ready for the case of `statefulset.IsReady`
func makeStatefulSetReady(t *testing.T, c k8sClient.Client, mdb mdbv1.MongoDB) {
	sts := appsv1.StatefulSet{}
	err := c.Get(context.TODO(), mdb.NamespacedName(), &sts)
	assert.NoError(t, err)
	sts.Status.ReadyReplicas = int32(mdb.Spec.Members)
	sts.Status.UpdatedReplicas = int32(mdb.Spec.Members)
	err = c.Update(context.TODO(), &sts)
	assert.NoError(t, err)
}<|MERGE_RESOLUTION|>--- conflicted
+++ resolved
@@ -377,11 +377,7 @@
 
 	c := mgr.Client
 
-<<<<<<< HEAD
 	scramNsName := mdb.AgentScramCredentialsNamespacedName()
-=======
-	scramNsName := mdb.ScramCredentialsNamespacedName()
->>>>>>> 4d7cfb14
 	err := secret.CreateOrUpdate(c,
 		secret.Builder().
 			SetName(scramNsName.Name).
@@ -446,6 +442,10 @@
 	assertReconciliationRetries(t, res, err)
 }
 
+func assertReconciliationRetries(t *testing.T, result reconcile.Result, err error) {
+	assert.True(t, err != nil || result.Requeue)
+}
+
 func TestScramUsersAreAddedToAutomationConfig(t *testing.T) {
 	mdb := newScramReplicaSet(defaultUser())
 	mgr := client.NewManager(&mdb)
@@ -487,12 +487,6 @@
 	assert.Equal(t, time.Duration(0), result.RequeueAfter)
 }
 
-func assertReconciliationRetries(t *testing.T, result reconcile.Result, err error) {
-	errorHappened := err != nil && !result.Requeue
-	isExplicitlyRequeuing := result.Requeue || result.RequeueAfter > 0
-	assert.True(t, errorHappened || isExplicitlyRequeuing)
-}
-
 // makeStatefulSetReady updates the StatefulSet corresponding to the
 // provided MongoDB resource to mark it as ready for the case of `statefulset.IsReady`
 func makeStatefulSetReady(t *testing.T, c k8sClient.Client, mdb mdbv1.MongoDB) {
