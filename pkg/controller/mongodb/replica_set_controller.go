--- conflicted
+++ resolved
@@ -7,12 +7,7 @@
 	"fmt"
 	"io/ioutil"
 	"os"
-<<<<<<< HEAD
-
-	"github.com/mongodb/mongodb-kubernetes-operator/pkg/util/scale"
-=======
 	"strings"
->>>>>>> 7da4f08e
 
 	"github.com/mongodb/mongodb-kubernetes-operator/pkg/util/envvar"
 	"github.com/mongodb/mongodb-kubernetes-operator/pkg/util/status"
@@ -186,69 +181,43 @@
 
 	if err := r.ensureAutomationConfig(mdb); err != nil {
 		return status.Update(r.client.Status(), &mdb,
-<<<<<<< HEAD
-			newOptionBuilder(&mdb).
-				failedf("error creating automation config config map: %s", err),
-=======
 			statusOptions().
 				withMessage(Error, fmt.Sprintf("error creating automation config config map: %s", err)).
 				withFailedPhase(),
->>>>>>> 7da4f08e
 		)
 	}
 
 	r.log.Debug("Ensuring the service exists")
 	if err := r.ensureService(mdb); err != nil {
 		return status.Update(r.client.Status(), &mdb,
-<<<<<<< HEAD
-			newOptionBuilder(&mdb).
-				failedf("Error ensuring the service exists: %s", err),
-=======
 			statusOptions().
 				withMessage(Error, fmt.Sprintf("Error ensuring the service exists: %s", err)).
 				withFailedPhase(),
->>>>>>> 7da4f08e
 		)
 	}
 
 	isTLSValid, err := r.validateTLSConfig(mdb)
 	if err != nil {
 		return status.Update(r.client.Status(), &mdb,
-<<<<<<< HEAD
-			newOptionBuilder(&mdb).
-				failedf("Error validating TLS config: %s", err),
-=======
 			statusOptions().
 				withMessage(Error, fmt.Sprintf("Error validating TLS config: %s", err)).
 				withFailedPhase(),
->>>>>>> 7da4f08e
 		)
 	}
 	if !isTLSValid {
 		return status.Update(r.client.Status(), &mdb,
-<<<<<<< HEAD
-			newOptionBuilder(&mdb).
-				retryAfter(10).
-				pendingPhase("TLS config is not yet valid, retrying in 10 seconds"),
-=======
 			statusOptions().
 				withMessage(Info, "TLS config is not yet valid, retrying in 10 seconds").
 				withPendingPhase(10),
->>>>>>> 7da4f08e
 		)
 	}
 
 	r.log.Debug("Creating/Updating StatefulSet")
 	if err := r.createOrUpdateStatefulSet(mdb); err != nil {
 		return status.Update(r.client.Status(), &mdb,
-<<<<<<< HEAD
-			newOptionBuilder(&mdb).
-				failedf("Error creating/updating StatefulSet: %s", err),
-=======
 			statusOptions().
 				withMessage(Error, fmt.Sprintf("Error creating/updating StatefulSet: %s", err)).
 				withFailedPhase(),
->>>>>>> 7da4f08e
 		)
 	}
 
@@ -258,14 +227,10 @@
 		if !apiErrors.IsNotFound(err) {
 			errMsg = fmt.Sprintf("error getting StatefulSet: %s", err)
 		}
-<<<<<<< HEAD
-		return status.Update(r.client.Status(), &mdb, newOptionBuilder(&mdb).failed(errMsg))
-=======
 		return status.Update(r.client.Status(), &mdb, statusOptions().
 			withMessage(Error, errMsg).
 			withFailedPhase(),
 		)
->>>>>>> 7da4f08e
 
 	}
 
@@ -273,38 +238,25 @@
 	ready, err := r.isStatefulSetReady(mdb, &currentSts)
 	if err != nil {
 		return status.Update(r.client.Status(), &mdb,
-<<<<<<< HEAD
-			newOptionBuilder(&mdb).failedf("Error checking StatefulSet status: %s", err),
-=======
 			statusOptions().withMessage(Error, fmt.Sprintf("Error checking StatefulSet status: %s", err)).
 				withFailedPhase(),
->>>>>>> 7da4f08e
 		)
 	}
 
 	if !ready {
 		return status.Update(r.client.Status(), &mdb,
-<<<<<<< HEAD
-			newOptionBuilder(&mdb).retryAfter(10).
-				pendingPhasef("StatefulSet %s/%s is not yet ready, retrying in 10 seconds", mdb.Namespace, mdb.Name),
-=======
 			statusOptions().
 				withMessage(Info, fmt.Sprintf("StatefulSet %s/%s is not yet ready, retrying in 10 seconds", mdb.Namespace, mdb.Name)).
 				withPendingPhase(10),
->>>>>>> 7da4f08e
 		)
 	}
 
 	r.log.Debug("Resetting StatefulSet UpdateStrategy")
 	if err := r.resetStatefulSetUpdateStrategy(mdb); err != nil {
 		return status.Update(r.client.Status(), &mdb,
-<<<<<<< HEAD
-			newOptionBuilder(&mdb).failedf("Error resetting StatefulSet UpdateStrategyType: %s", err),
-=======
 			statusOptions().
 				withMessage(Error, fmt.Sprintf("Error resetting StatefulSet UpdateStrategyType: %s", err)).
 				withFailedPhase(),
->>>>>>> 7da4f08e
 		)
 	}
 
@@ -316,47 +268,14 @@
 	}
 	if err := r.setAnnotations(mdb.NamespacedName(), annotations); err != nil {
 		return status.Update(r.client.Status(), &mdb,
-<<<<<<< HEAD
-			newOptionBuilder(&mdb).failedf("Error setting annotations: %s", err),
-=======
 			statusOptions().
 				withMessage(Error, fmt.Sprintf("Error setting annotations: %s", err)).
 				withFailedPhase(),
->>>>>>> 7da4f08e
 		)
 	}
 
 	if err := r.completeTLSRollout(mdb); err != nil {
 		return status.Update(r.client.Status(), &mdb,
-<<<<<<< HEAD
-			newOptionBuilder(&mdb).failedf("Error completing TLS rollout: %s", err),
-		)
-	}
-
-	newMdb := mdbv1.MongoDB{}
-	if err := r.client.Get(context.TODO(), mdb.NamespacedName(), &newMdb); err != nil {
-		r.log.Errorf("Could not get get resource: %s", err)
-		return reconcile.Result{}, err
-	}
-
-	// the resource is still scaling, we need to requeue a reconciliation
-	// and increment one member at a time
-	if scale.IsStillScaling(&newMdb) {
-		r.log.Infow("Continuing scaling operation", "MongoDB", newMdb.NamespacedName(),
-			"currentMembers", newMdb.CurrentReplicaSetMembers(),
-			"desiredMembers", newMdb.DesiredReplicaSetMembers(),
-		)
-		return status.Update(r.client.Status(), &newMdb,
-			newOptionBuilder(&newMdb).
-				withMembers(scale.ReplicasThisReconciliation(&newMdb)).
-				retryImmediately().
-				pendingPhase(""),
-		)
-	}
-
-	r.log.Debug("Updating MongoDB Status")
-	return r.updateStatus(&mdb)
-=======
 			statusOptions().
 				withMessage(Error, fmt.Sprintf("Error completing TLS rollout: %s", err)).
 				withFailedPhase(),
@@ -390,7 +309,6 @@
 
 	r.log.Infow("Successfully finished reconciliation", "MongoDB.Spec:", mdb.Spec, "MongoDB.Status:", mdb.Status)
 	return res, err
->>>>>>> 7da4f08e
 }
 
 // resetStatefulSetUpdateStrategy ensures the stateful set is configured back to using RollingUpdateStatefulSetStrategyType
@@ -485,33 +403,6 @@
 	})
 }
 
-<<<<<<< HEAD
-// updateStatus should be called after a successful reconciliation
-// the resource's status is updated to reflect to the state, and any other cleanup
-// operators should be performed here
-func (r ReplicaSetReconciler) updateStatus(mdb *mdbv1.MongoDB) (reconcile.Result, error) {
-	newMdb := &mdbv1.MongoDB{}
-	if err := r.client.Get(context.TODO(), mdb.NamespacedName(), newMdb); err != nil {
-		return reconcile.Result{}, errors.Errorf("could not get get resource: %s", err)
-	}
-
-	res, err := status.Update(r.client.Status(), mdb, newOptionBuilder(mdb).success())
-	if err != nil {
-		r.log.Warnf("Error updating the status of the MongoDB resource: %s", err)
-		return reconcile.Result{}, err
-	}
-
-	if res.RequeueAfter > 0 || res.Requeue {
-		r.log.Infow("Requeuing reconciliation", "MongoDB.Spec:", mdb.Spec, "MongoDB.Status", res)
-		return res, err
-	}
-
-	r.log.Infow("Successfully finished reconciliation", "MongoDB.Spec:", mdb.Spec, "MongoDB.Status", res)
-	return res, err
-}
-
-=======
->>>>>>> 7da4f08e
 func (r ReplicaSetReconciler) ensureAutomationConfig(mdb mdbv1.MongoDB) error {
 	s, err := r.buildAutomationConfigSecret(mdb)
 	if err != nil {
