--- conflicted
+++ resolved
@@ -163,15 +163,10 @@
 	}
 
 	r.log.Debug("Completing TLS rollout")
-<<<<<<< HEAD
 	if mdb.Annotations == nil {
 		mdb.Annotations = map[string]string{}
 	}
-	mdb.Annotations[tLSRolledOutAnnotationKey] = trueAnnotation
-=======
-
 	mdb.Annotations[tlsRolledOutAnnotationKey] = trueAnnotation
->>>>>>> eb9a68e7
 	if err := r.ensureAutomationConfig(mdb); err != nil {
 		return fmt.Errorf("error updating automation config after TLS rollout: %+v", err)
 	}
