--- conflicted
+++ resolved
@@ -20,7 +20,6 @@
 	"k8s.io/apimachinery/pkg/types"
 )
 
-<<<<<<< HEAD
 const (
 	defaultPasswordKey = "password"
 
@@ -40,14 +39,9 @@
 	return fmt.Sprintf("%s-%s-%s", mdbName, username, scramCredsSecretName)
 }
 
-// EnsureEnabler make sure that the agent password and keyfile exist in the secret and returns
-// the scram authEnabler configured with this values
-func EnsureEnabler(secretGetUpdateCreateDeleter secret.GetUpdateCreateDeleter, secretNsName types.NamespacedName, mdb mdbv1.MongoDB) (automationconfig.AuthEnabler, error) {
-=======
 // EnsureAgentSecret make sure that the agent password and keyfile exist in the secret and returns
 // an automation config modification function with these values
-func EnsureAgentSecret(getUpdateCreator secret.GetUpdateCreator, secretNsName types.NamespacedName) (automationconfig.Modification, error) {
->>>>>>> f76773ec
+func EnsureScram(secretGetUpdateCreateDeleter secret.GetUpdateCreateDeleter, secretNsName types.NamespacedName, mdb mdbv1.MongoDB) (automationconfig.Modification, error) {
 	generatedPassword, err := generate.RandomFixedLengthStringOfSize(20)
 	if err != nil {
 		return automationconfig.NOOP(), fmt.Errorf("error generating password: %s", err)
@@ -60,7 +54,7 @@
 
 	desiredUsers, err := convertMongoDBResourceUsersToAutomationConfigUsers(secretGetUpdateCreateDeleter, mdb)
 	if err != nil {
-		return authEnabler{}, err
+		return automationconfig.NOOP(), err
 	}
 	agentSecret, err := secretGetUpdateCreateDeleter.GetSecret(secretNsName)
 	if err != nil {
@@ -71,15 +65,7 @@
 				SetField(AgentPasswordKey, generatedPassword).
 				SetField(AgentKeyfileKey, generatedContents).
 				Build()
-<<<<<<< HEAD
-			return authEnabler{
-				agentPassword: generatedPassword,
-				agentKeyFile:  generatedContents,
-				users:         desiredUsers,
-			}, secretGetUpdateCreateDeleter.CreateSecret(s)
-=======
-			return automationConfigModification(generatedPassword, generatedContents, []automationconfig.MongoDBUser{}), getUpdateCreator.CreateSecret(s)
->>>>>>> f76773ec
+			return automationConfigModification(generatedPassword, generatedContents, desiredUsers), secretGetUpdateCreateDeleter.CreateSecret(s)
 		}
 
 		return automationconfig.NOOP(), err
@@ -93,12 +79,7 @@
 		agentSecret.Data[AgentKeyfileKey] = []byte(generatedContents)
 	}
 
-<<<<<<< HEAD
-	return authEnabler{
-		agentPassword: string(agentSecret.Data[AgentPasswordKey]),
-		agentKeyFile:  string(agentSecret.Data[AgentKeyfileKey]),
-		users:         desiredUsers,
-	}, secretGetUpdateCreateDeleter.UpdateSecret(agentSecret)
+	return automationConfigModification(string(agentSecret.Data[AgentPasswordKey]), string(agentSecret.Data[AgentKeyfileKey]), desiredUsers), secret.CreateOrUpdate(secretGetUpdateCreateDeleter, agentSecret)
 }
 
 // ensureScramCredentials will ensure that the ScramSha1 & ScramSha256 credentials exist and are stored in the credentials
@@ -332,11 +313,4 @@
 	acUser.ScramSha1Creds = &sha1Creds
 	acUser.ScramSha256Creds = &sha256Creds
 	return acUser, nil
-=======
-	return automationConfigModification(
-		string(agentSecret.Data[AgentPasswordKey]),
-		string(agentSecret.Data[AgentKeyfileKey]),
-		[]automationconfig.MongoDBUser{},
-	), getUpdateCreator.UpdateSecret(agentSecret)
->>>>>>> f76773ec
 }