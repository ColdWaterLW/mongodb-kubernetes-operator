package scram

import (
	"github.com/mongodb/mongodb-kubernetes-operator/pkg/automationconfig"
	"github.com/mongodb/mongodb-kubernetes-operator/pkg/util/contains"
)

const (
	scram256                              = "SCRAM-SHA-256"
	automationAgentKeyFilePathInContainer = "/var/lib/mongodb-mms-automation/authentication/keyfile"
	automationAgentWindowsKeyFilePath     = "%SystemDrive%\\MMSAutomation\\versions\\keyfile"
	AgentName                             = "mms-automation"
	AgentPasswordKey                      = "password"
	AgentKeyfileKey                       = "keyfile"
)

<<<<<<< HEAD
type authEnabler struct {
	agentPassword string
	agentKeyFile  string
	users         []automationconfig.MongoDBUser
}

func (s authEnabler) EnableAuth(auth automationconfig.Auth) automationconfig.Auth {
	enableAgentAuthentication(&auth, s.agentPassword, s.agentKeyFile, s.users)
	enableDeploymentMechanisms(&auth)
	return auth
=======
func automationConfigModification(agentPassword, agentKeyFile string, users []automationconfig.MongoDBUser) automationconfig.Modification {
	return func(config *automationconfig.AutomationConfig) {
		enableAgentAuthentication(&config.Auth, agentPassword, agentKeyFile, users)
		enableDeploymentMechanisms(&config.Auth)
	}
>>>>>>> f76773ec
}

func enableAgentAuthentication(auth *automationconfig.Auth, agentPassword, agentKeyFileContents string, users []automationconfig.MongoDBUser) {
	auth.Disabled = false
	auth.AuthoritativeSet = true
	auth.KeyFile = automationAgentKeyFilePathInContainer

	// windows file is specified to pass validation, this will never be used
	auth.KeyFileWindows = automationAgentWindowsKeyFilePath
	auth.AutoAuthMechanisms = []string{scram256}

	// the username of the MongoDB Agent
	auth.AutoUser = AgentName

	// the mechanism used by the Agent
	auth.AutoAuthMechanism = scram256

	// the password for the Agent user
	auth.AutoPwd = agentPassword

	// the contents the keyfile should have, this file is owned and managed
	// by the agent
	auth.Key = agentKeyFileContents

	// assign all the users that should be added to the deployment
	auth.Users = users
}

func enableDeploymentMechanisms(auth *automationconfig.Auth) {
	if contains.String(auth.DeploymentAuthMechanisms, scram256) {
		return
	}
	auth.DeploymentAuthMechanisms = append(auth.DeploymentAuthMechanisms, scram256)
}<|MERGE_RESOLUTION|>--- conflicted
+++ resolved
@@ -14,24 +14,11 @@
 	AgentKeyfileKey                       = "keyfile"
 )
 
-<<<<<<< HEAD
-type authEnabler struct {
-	agentPassword string
-	agentKeyFile  string
-	users         []automationconfig.MongoDBUser
-}
-
-func (s authEnabler) EnableAuth(auth automationconfig.Auth) automationconfig.Auth {
-	enableAgentAuthentication(&auth, s.agentPassword, s.agentKeyFile, s.users)
-	enableDeploymentMechanisms(&auth)
-	return auth
-=======
 func automationConfigModification(agentPassword, agentKeyFile string, users []automationconfig.MongoDBUser) automationconfig.Modification {
 	return func(config *automationconfig.AutomationConfig) {
 		enableAgentAuthentication(&config.Auth, agentPassword, agentKeyFile, users)
 		enableDeploymentMechanisms(&config.Auth)
 	}
->>>>>>> f76773ec
 }
 
 func enableAgentAuthentication(auth *automationconfig.Auth, agentPassword, agentKeyFileContents string, users []automationconfig.MongoDBUser) {
