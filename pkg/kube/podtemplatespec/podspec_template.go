--- conflicted
+++ resolved
@@ -3,11 +3,7 @@
 import (
 	"github.com/imdario/mergo"
 	"github.com/mongodb/mongodb-kubernetes-operator/pkg/kube/container"
-<<<<<<< HEAD
-	"github.com/mongodb/mongodb-kubernetes-operator/pkg/util/contains"
-=======
 	"github.com/mongodb/mongodb-kubernetes-operator/pkg/util/envvar"
->>>>>>> bd8ebf6b
 	corev1 "k8s.io/api/core/v1"
 	metav1 "k8s.io/apimachinery/pkg/apis/meta/v1"
 )
@@ -302,18 +298,13 @@
 	for _, defaultContainer := range defaultContainers {
 		if customContainer, ok := customMap[defaultContainer.Name]; ok {
 			// The container is present in both maps, so we need to merge
-			// MergeWithOverride mounts
+			// Merge mounts
 			mergedMounts, err := mergeVolumeMounts(defaultContainer.VolumeMounts, customContainer.VolumeMounts)
 			if err != nil {
 				return nil, err
 			}
 
-<<<<<<< HEAD
-			mergedEnvs := mergeEnvs(defaultContainer.Env, customContainer.Env)
-=======
 			mergedEnvs := envvar.MergeWithOverride(defaultContainer.Env, customContainer.Env)
->>>>>>> bd8ebf6b
-
 			if err := mergo.Merge(&defaultContainer, customContainer, mergo.WithOverride); err != nil { //nolint
 				return nil, err
 			}
@@ -340,37 +331,6 @@
 	return mergedContainers, nil
 }
 
-func mergeEnvs(defaultEnvs []corev1.EnvVar, overrideEnvs []corev1.EnvVar) []corev1.EnvVar {
-	mergedEnvs := []corev1.EnvVar{}
-	mergedEnvs = append(mergedEnvs, defaultEnvs...)
-
-	for _, overrideEnv := range overrideEnvs {
-		// it's an env var of a new name, we're not updating an existing one
-		if contains.EnvVarWithName(mergedEnvs, overrideEnv.Name) {
-			mergedEnvs = replaceEnvVar(mergedEnvs, overrideEnv)
-		} else {
-			mergedEnvs = append(mergedEnvs, overrideEnv)
-		}
-	}
-
-	if len(mergedEnvs) == 0 {
-		return nil
-	}
-	return mergedEnvs
-}
-
-func replaceEnvVar(envs []corev1.EnvVar, newEnv corev1.EnvVar) []corev1.EnvVar {
-	newEnvs := []corev1.EnvVar{}
-	for _, existingEnv := range envs {
-		if existingEnv.Name == newEnv.Name {
-			newEnvs = append(newEnvs, newEnv)
-		} else {
-			newEnvs = append(newEnvs, existingEnv)
-		}
-	}
-	return newEnvs
-}
-
 func createContainerMap(containers []corev1.Container) map[string]corev1.Container {
 	containerMap := make(map[string]corev1.Container)
 	for _, c := range containers {
